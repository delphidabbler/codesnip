--- conflicted
+++ resolved
@@ -4,11 +4,7 @@
  * v. 2.0. If a copy of the MPL was not distributed with this file, You can
  * obtain one at http://mozilla.org/MPL/2.0/
  *
-<<<<<<< HEAD
- * Copyright (C) 2006-2013, Peter Johnson (www.delphidabbler.com).
-=======
  * Copyright (C) 2006-2016, Peter Johnson (www.delphidabbler.com).
->>>>>>> 001a2108
  *
  * $Rev$
  * $Date$

--- conflicted
+++ resolved
@@ -200,11 +200,7 @@
       </li>
     </ul>
     <p>
-<<<<<<< HEAD
-      For an list of RTL and VCL units, and the namespaces to which they belong,
-=======
       For a list of RTL and VCL units, and the namespaces to which they belong,
->>>>>>> 001a2108
       see your compiler's documentation.
     </p>
     <h2>

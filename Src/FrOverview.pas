--- conflicted
+++ resolved
@@ -1018,40 +1018,28 @@
 begin
   // TODO -cBug: Exception reported as issue #70 could have moved here
   ViewItem := (Node as TViewItemTreeNode).ViewItem;
-<<<<<<< HEAD
-  if Supports(ViewItem, ISnippetView, SnippetView) then
+  if Assigned(ViewItem) and Supports(ViewItem, ISnippetView, SnippetView) then
     Result := SnippetView.Snippet.VaultID
   else
     Result := TVaultID.CreateNull;
-=======
+end;
+
+function TOverviewFrame.TTVDraw.IsSectionHeadNode(
+  const Node: TTreeNode): Boolean;
+  {Checks if a node represents a section header.
+    @param Node [in] Node to be checked.
+    @return True if node is a section header, False if not.
+  }
+var
+  ViewItem: IView;  // view item represented by node
+begin
+  ViewItem := (Node as TViewItemTreeNode).ViewItem;
   // Workaround for possibility that ViewItem might be nil when restarting after
   // hibernation.
   if Assigned(ViewItem) then
     Result := ViewItem.IsGrouping
   else
     Result := False;
->>>>>>> 131d602e
-end;
-
-function TOverviewFrame.TTVDraw.IsSectionHeadNode(
-  const Node: TTreeNode): Boolean;
-  {Checks if a node represents a section header.
-    @param Node [in] Node to be checked.
-    @return True if node is a section header, False if not.
-  }
-var
-  ViewItem: IView;  // view item represented by node
-begin
-  ViewItem := (Node as TViewItemTreeNode).ViewItem;
-<<<<<<< HEAD
-  Result := ViewItem.IsGrouping;
-=======
-  // Workaround for possibility that ViewItem might be nil when restarting after
-  // hibernation.
-  if Assigned(ViewItem) then
-    Result := ViewItem.IsUserDefined
-  else
-    Result := False;
 end;
 
 { TTreeView }
@@ -1071,7 +1059,6 @@
   end;
   if HasNilViews and Assigned(_HACK_fOnAfterCreateNilViews) then
     _HACK_fOnAfterCreateNilViews(Self);
->>>>>>> 131d602e
 end;
 
 end.

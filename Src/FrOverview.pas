{
 * This Source Code Form is subject to the terms of the Mozilla Public License,
 * v. 2.0. If a copy of the MPL was not distributed with this file, You can
 * obtain one at https://mozilla.org/MPL/2.0/
 *
 * Copyright (C) 2005-2025, Peter Johnson (gravatar.com/delphidabbler).
 *
 * Implements a titled frame that displays lists of snippets, arranged in
 * different ways, and manages user interaction with the displayed items.
 *
 * ACKNOWLEDGEMENT: fViewStore view list implemented by @SirRufo (GitHub PR
 * #160 & Issue #158).
}


unit FrOverview;


interface


uses
  // Delphi
<<<<<<< HEAD
  ComCtrls,
  Controls,
  Classes,
  Windows,
  ExtCtrls,
  StdCtrls,
  ToolWin,
  Menus,
=======
  Generics.Collections,
  ComCtrls, Controls, Classes, Windows, ExtCtrls, StdCtrls, ToolWin, Menus,
>>>>>>> a8e706c9
  // Project
  DB.Snippets,
  DB.Vaults,
  FrTitled,
  IntfFrameMgrs,
  IntfNotifier,
  UCommandBars,
  UOverviewTreeState,
  USnippetsTVDraw,
  UView,
  UViewItemTreeNode;


type

  {
  TOverviewFrame:
    Titled frame that displays lists of snippets grouped in various ways and
    manages user interaction with the displayed items. The frame implements
    display manager interfaces, command bar interfaces and notifies application
    of user-initiated events via a notifier object.
  }
  TOverviewFrame = class(TTitledFrame,
    ITabbedDisplayMgr,                    // uses tabs to select different views
    IOverviewDisplayMgr,                   // for loading and selecting snippets
    IPaneInfo,                                // provides information about pane
    ISetNotifier,                                        // sets notifier object
    ICommandBarConfig                         // configuration of "command bars"
  )
    tcDisplayStyle: TTabControl;
    tvSnippets: TTreeView;
    tbarOverview: TToolBar;
    mnuOverview: TPopupMenu;
    procedure tcDisplayStyleChange(Sender: TObject);
    procedure tcDisplayStyleChanging(Sender: TObject; var AllowChange: Boolean);
    procedure tvSnippetsChanging(Sender: TObject; Node: TTreeNode;
      var AllowChange: Boolean);
    procedure tvSnippetsCreateNodeClass(Sender: TCustomTreeView;
      var NodeClass: TTreeNodeClass);
    procedure tvSnippetsDeletion(Sender: TObject; Node: TTreeNode);
    procedure tvSnippetsEnter(Sender: TObject);
    procedure tvSnippetsKeyDown(Sender: TObject; var Key: Word;
      Shift: TShiftState);
    procedure tvSnippetsKeyPress(Sender: TObject; var Key: Char);
    procedure tvSnippetsKeyUp(Sender: TObject; var Key: Word;
      Shift: TShiftState);
    procedure tvSnippetsMouseDown(Sender: TObject; Button: TMouseButton;
      Shift: TShiftState; X, Y: Integer);
    procedure tcDisplayStyleMouseDown(Sender: TObject; Button: TMouseButton;
      Shift: TShiftState; X, Y: Integer);
  strict private
    const
      cPermittedKeys = [            // Keypresses handled by treeview as default
        VK_UP, VK_DOWN, VK_PRIOR, VK_NEXT, VK_LEFT, VK_RIGHT, VK_HOME, VK_END
      ];
  strict private
    type
      {
      TTVDraw:
        Object used to draw snippets tree view nodes.
      }
      TTVDraw = class(TSnippetsTVDraw)
      strict protected
        ///  <summary>Gets the vault ID, if any, associated with a tree node.
        ///  </summary>
        ///  <param name="Node"><c>TTreeNode</c> [in] Node to be checked.
        ///  </param>
        ///  <returns><c>TVaultID</c>. Associated vault ID. If <c>Node</c> has
        ///  no associated vault then a null vault ID is returned.</returns>
        function GetVaultID(const Node: TTreeNode): TVaultID;
          override;

        function IsSectionHeadNode(const Node: TTreeNode): Boolean;
          override;
          {Checks if a node represents a section header.
            @param Node [in] Node to be checked.
            @return True if node is a section header, False if not.
          }
      end;

    var
      fViewStore : TList<IView>;    // Stores references to IView instances that
                                    // have weak references in tree nodes
      fTVDraw: TTVDraw;             // Object that renders tree view nodes
      fNotifier: INotifier;         // Notifies app of user initiated events
      fCanChange: Boolean;          // Whether selected node allowed to change
      fSelectedItem: IView;         // Current selected view item in tree view
      fPrevSelectedItem: IView;     // Previous selected view item in tree view
      fSnippetList: TSnippetList;   // List of currently displayed snippets
      fTreeStates: array of TOverviewTreeState;
                                    // Array of tree state objects: one per tab
      fCommandBars: TCommandBarMgr; // Configures popup menu and toolbar
  strict private
    procedure SelectNode(const Node: TTreeNode; const MakeVisible: Boolean);
      {Selects a specified node and optionally make it visible in the tree view.
        @param Node [in] Node to be selected.
        @param MakeVisible [in] Flag indicating if node is to be made visible.
          Ignored if node is nil.
      }
    procedure SelectionChange(const Node: TTreeNode; const NewTab: Boolean);
      overload;
      {Records view item associated with a selected node and, if item has
      changed, triggers action to notify program of selection change.
        @param Node [in] Selected node.
        @param NewTab [in] Flag indicates whether view is to be displayed in
          new tab.
      }
    procedure SelectionChange(Item: IView; const NewTab: Boolean);
      overload;
      {Records new selected view item and, if item has changed, triggers action
      to notify program of selection change.
        @param Item [in] Selected item.
        @param NewTab [in] Flag indicates whether view is to be displayed in
          new tab.
      }
    procedure Redisplay;
      {Redisplays all snippets within current snippet list in required style.
      }
    procedure InternalSelectItem(Item: IView);
      {Selects the tree node associated with a view item in the tree view if
      view item is in the tree view, otherwise deselects current item.
        @param Item [in] View item to be selected.
      }
    function FindItemNode(Item: IView): TViewItemTreeNode;
      {Finds node representing a view item in the tree view.
        @param Item [in] View item to be found (may be nil).
        @return Tree node associated with view item or nil if no match or if
          Item is nil.
      }
    function GetTopLevelNode(const Node: TTreeNode): TViewItemTreeNode;
      {Gets reference to the top level parent node for any tree node.
        @param Node [in] Node whose section node is required.
        @return Required section node. Maybe Node if Node is a section node.
      }
    function GetNextTopLevelNode: TTreeNode;
      {Gets the next top level node to that containing the currently selected
      node.
        @return Required node. If current node is last section node it is
          returned. If there is no selected node the first section node is
          returned.
      }
    function GetPreviousTopLevelNode: TTreeNode;
      {Get previous top level top to selected node. If selected node is not
      itself top level then returned node is its parent.
        @return Required node. If current node is first section node it is
          returned. If there is no selected node the first section node is
          returned.
      }
    procedure NotifyTabChange;
      {Sends a notification that overview display style tab has changed as a
      result.
      }
  public
    constructor Create(AOwner: TComponent); override;
      {Class constructor. Sets up object.
        @param AOwner [in] Component that owns frame.
      }
    destructor Destroy; override;
      {Class destructor. Tears down object.
      }
    { ITabbedDisplayMgr }
    procedure SelectTab(const TabIdx: Integer);
      {Selects tab with specified index.
        @param TabIdx [in] Index of tab to be selected.
      }
    function SelectedTab: Integer;
      {Returns index of currently selected tab.
        @return Required tab index.
      }
    procedure NextTab;
      {Switches to next tab, or return to first tab if current tab is last.
      }
    procedure PreviousTab;
      {Switches to previous tab, or return to last tab if current tab is first.
      }
    { IOverviewDisplayMgr }
    ///  <summary>Initialise frame with given tab selected.</summary>
    ///  <remarks>Method of IOverviewDisplayMgr.</remarks>
    procedure Initialise(const TabIdx: Integer);
    procedure Display(const SnippetList: TSnippetList; const Force: Boolean);
      {Displays the snippets in the current overview tab.
      NOTE: May not redisplay if SnippetList is same as that displayed, unless
      Force is True.
        @param SnippetList [in] List of snippets to be displayed.
        @param Force [in] Forces redisplay regardless of current state.
      }
    procedure Clear;
      {Clears the display.
      }
    procedure SelectItem(ViewItem: IView);
      {Selects a view item in the overview pane.
        @param ViewItem [in] Item to be selected.
      }
    procedure UpdateTreeState(const State: TTreeNodeAction);
      {Updates expand / collapse state of treevew.
        @param State [in] Required expand / collapse state.
      }
    function CanUpdateTreeState(const State: TTreeNodeAction): Boolean;
      {Checks if a specified expand / collapse tree view action can be
      performed.
        @param State [in] Expand / collapse action being queried.
        @return True if action can be performed, False if not.
      }
    procedure SaveTreeState;
      {Saves current expansion state of treeview in memory.
      }
    procedure RestoreTreeState;
      {Restores last saved treeview expansion state from memory.
      }
    { IPaneInfo }
    function IsInteractive: Boolean;
      {Checks if the pane is currently interactive with user.
        @return True if pane is interactive, False if not.
      }
    { ISetNotifier }
    procedure SetNotifier(const Notifier: INotifier);
      {Sets the object's notifier object to be called in response to user input.
        @param Notifier [in] Required notifier object.
      }
    { ICommandBarConfig }
    property CommandBars: TCommandBarMgr
      read fCommandBars implements ICommandBarConfig;
      {References contained object implementing ICommandBarConfig interfaces}
  end;


implementation


uses
  // Delphi
  SysUtils,
  Messages,
  // Project
  UKeysHelper,
  UOverviewTreeBuilder;


{$R *.dfm}

{ TOverviewFrame }

function TOverviewFrame.CanUpdateTreeState(
  const State: TTreeNodeAction): Boolean;
  {Checks if a specified expand / collapse tree view action can be performed.
    @param State [in] Expand / collapse action being queried.
    @return True if action can be performed, False if not.
  }
begin
  case State of
    taExpandNode:
      Result := Assigned(tvSnippets.Selected) and
        not GetTopLevelNode(tvSnippets.Selected).Expanded;
    taExpandAll:
      Result := True;
    taCollapseNode:
      Result := Assigned(tvSnippets.Selected) and
        GetTopLevelNode(tvSnippets.Selected).Expanded;
    taCollapseAll:
      Result := True;
    else
      Result := False;
  end;
end;

procedure TOverviewFrame.Clear;
  {Clears the display.
  }
begin
  SelectItem(nil);
  Display(nil, False);
end;

constructor TOverviewFrame.Create(AOwner: TComponent);
  {Class constructor. Sets up object.
    @param AOwner [in] Component that owns frame.
  }
var
  TabIdx: Integer;  // loops through tabs
begin
  inherited;
  fViewStore := TList<IView>.Create;
  // Create delegated (contained) command bar manager for toolbar and popup menu
  fCommandBars := TCommandBarMgr.Create(Self);
  fCommandBars.AddCommandBar(
    cOverviewToolBar, TToolBarWrapper.Create(tbarOverview)
  );
  fCommandBars.AddCommandBar(
    cOverviewPopupMenu, TPopupMenuWrapper.Create(mnuOverview)
  );
  // Create new empty objects to store current and previous selected view items
  fSelectedItem := TViewFactory.CreateNulView;
  fPrevSelectedItem := TViewFactory.CreateNulView;
  // Create treeview draw object
  fTVDraw := TTVDraw.Create;
  tvSnippets.OnCustomDrawItem := fTVDraw.CustomDrawItem;
  // Create list to store displayed snippets
  fSnippetList := TSnippetList.Create;
  // Create objects used to remember state of each tree view
  SetLength(fTreeStates, tcDisplayStyle.Tabs.Count);
  for TabIdx := 0 to Pred(tcDisplayStyle.Tabs.Count) do
    fTreeStates[TabIdx] := TOverviewTreeState.Create(tvSnippets);
end;

destructor TOverviewFrame.Destroy;
  {Class destructor. Tears down object.
  }
var
  TabIdx: Integer;  // loops through tabs
begin
  for TabIdx := Pred(tcDisplayStyle.Tabs.Count) downto 0 do
    fTreeStates[TabIdx].Free;
  fTVDraw.Free;
  fPrevSelectedItem := nil;
  fSelectedItem := nil;
  fSnippetList.Free;  // does not free referenced snippets
  fCommandBars.Free;
  fViewStore.Free;
  inherited;
end;

procedure TOverviewFrame.Display(const SnippetList: TSnippetList;
  const Force: Boolean);
  {Displays the snippets in the current overview tab.
  NOTE: May not redisplay if SnippetList is same as that displayed, unless
  Force is True.
    @param SnippetList [in] List of snippets to be displayed.
    @param Force [in] Forces redisplay regardless of current state.
  }
begin
  // Only do update if new snippet list is different to current one unless
  // Force is True
  if Force or not fSnippetList.IsEqual(SnippetList) then
  begin
    // Take copy of new list
    fSnippetList.Assign(SnippetList);
    Redisplay;
  end;
end;

function TOverviewFrame.FindItemNode(Item: IView): TViewItemTreeNode;
  {Finds node representing a view item in the tree view.
    @param Item [in] View item to be found (may be nil).
    @return Tree node associated with view item or nil if no match or if Item is
      nil.
  }
var
  Idx: Integer;             // loops thru all tree nodes
  Node: TViewItemTreeNode;  // reference to a tree node in tree view
begin
  // Assume we can't find node
  Result := nil;
  if Assigned(Item) then
  begin
    // Search thru all nodes in tree view
    for Idx := 0 to Pred(tvSnippets.Items.Count) do
    begin
      // Check if current node is required one ...
      Node := tvSnippets.Items[Idx] as TViewItemTreeNode;
      if Node.ViewItem.IsEqual(Item) then
      begin
        // ... and get out if so
        Result := Node;
        Break;
      end;
    end;
  end;
end;

function TOverviewFrame.GetNextTopLevelNode: TTreeNode;
var
  SelectedNode: TTreeNode;      // currently selected node
  ThisTopLevelNode: TTreeNode;  // top level node of SelectedNode
begin
  SelectedNode := tvSnippets.Selected;
  if Assigned(SelectedNode) then
  begin
    ThisTopLevelNode := GetTopLevelNode(SelectedNode);
    Result := ThisTopLevelNode.GetNextSibling;
    if not Assigned(Result) then
      Result := ThisTopLevelNode;
  end
  else
    Result := tvSnippets.Items.GetFirstNode;
end;

function TOverviewFrame.GetPreviousTopLevelNode: TTreeNode;
var
  SelectedNode: TTreeNode;      // currently selected node
  ThisTopLevelNode: TTreeNode;  // top level node of SelectedNode
begin
  SelectedNode := tvSnippets.Selected;
  if Assigned(SelectedNode) then
  begin
    ThisTopLevelNode := GetTopLevelNode(SelectedNode);
    if ThisTopLevelNode = SelectedNode then
      Result := ThisTopLevelNode.GetPrevSibling
    else
      Result := ThisTopLevelNode;
    if not Assigned(Result) then
      Result := ThisTopLevelNode;
  end
  else
    Result := tvSnippets.Items.GetFirstNode;
end;

function TOverviewFrame.GetTopLevelNode(
  const Node: TTreeNode): TViewItemTreeNode;
var
  CurrentNode: TTreeNode; // iterates through all parent nodes
begin
  CurrentNode := Node;
  while (CurrentNode.Level > 0) do
    CurrentNode := CurrentNode.Parent;
  Result := CurrentNode as TViewItemTreeNode;
end;

procedure TOverviewFrame.Initialise(const TabIdx: Integer);
begin
  Assert((TabIdx >= 0) and (TabIdx < tcDisplayStyle.Tabs.Count),
    ClassName + '.Initialise: TabIdx out range');
  tcDisplayStyle.TabIndex := TabIdx;
  Redisplay;
end;

procedure TOverviewFrame.InternalSelectItem(Item: IView);
  {Selects the tree node associated with a view item in the tree view if view
  item is in the tree view, otherwise deselects current item.
    @param Item [in] View item to be selected.
  }
var
  Node: TViewItemTreeNode;  // tree node associated with view item
begin
  // Get node associated with given view item
  Node := FindItemNode(Item);
  if Assigned(Node) then
    // We found node: select it and make sure visible
    SelectNode(Node, True)
  else
  begin
    // Can't find item: show top of tree
    fCanChange := False;
    try
      tvSnippets.Deselect(tvSnippets.Selected);
      tvSnippets.Selected := nil;
      tvSnippets.TopItem := tvSnippets.Items.GetFirstNode;
    finally
      fCanChange := True;
    end;
  end;
end;

function TOverviewFrame.IsInteractive: Boolean;
  {Checks if the pane is currently interactive with user.
    @return True if pane is interactive, False if not.
  }
var
  Idx: Integer; // loops thru frame's owned components
begin
  // This pane is interactive if one of owned controls has focus
  Result := False;
  for Idx := 0 to Pred(ComponentCount) do
    if (Components[Idx] is TWinControl)
      and (Components[Idx] as TWinControl).Focused then
    begin
      Result := True;
      Break;
    end;
end;

procedure TOverviewFrame.NextTab;
  {Switches to next tab, or return to first tab if current tab is last.
  }
begin
  if SelectedTab = Pred(tcDisplayStyle.Tabs.Count) then
    SelectTab(0)
  else
    SelectTab(Succ(SelectedTab));
end;

procedure TOverviewFrame.NotifyTabChange;
begin
  if Assigned(fNotifier) then
    fNotifier.ChangeOverviewStyle(tcDisplayStyle.TabIndex);
end;

procedure TOverviewFrame.PreviousTab;
  {Switches to previous tab, or return to last tab if current tab is first.
  }
begin
  if SelectedTab = 0 then
    SelectTab(Pred(tcDisplayStyle.Tabs.Count))
  else
    SelectTab(Pred(SelectedTab));
end;

procedure TOverviewFrame.Redisplay;
  {Redisplays all snippets within current snippet list in required style.
  }
var
  Builder: TOverviewTreeBuilder;  // builds overview tree with correct grouping
  BuilderClasses:                 // overview builder classes for each grouping
    array of TOverviewTreeBuilderClass;
begin
  // Store list of overview tree builder classes: one for each tab
  SetLength(BuilderClasses, tcDisplayStyle.Tabs.Count);
  BuilderClasses[cCategorisedTab] := TOverviewCategorisedTreeBuilder;
  BuilderClasses[cAlphabeticTab] := TOverviewAlphabeticTreeBuilder;
  BuilderClasses[cKindTab] := TOverviewSnipKindTreeBuilder;
  Builder := nil;
  tvSnippets.Items.BeginUpdate;
  try
    // Clear tree view
    fCanChange := False;
    tvSnippets.Items.Clear;
    if fSnippetList.IsEmpty then
      Exit;
    // Build new treeview using grouping determined by selected tab
    Builder := BuilderClasses[tcDisplayStyle.TabIndex].Create(
      tvSnippets, fSnippetList, fViewStore
    );
    Builder.Build;
    // Restore state of treeview based on last time it was displayed
    tvSnippets.FullExpand;
    RestoreTreeState;
  finally
    Builder.Free;
    fCanChange := True;
    tvSnippets.Items.EndUpdate;
  end;
  // Reselect current view item if possible
  InternalSelectItem(fSelectedItem);
end;

procedure TOverviewFrame.RestoreTreeState;
  {Restores last saved treeview expansion state from memory.
  }
begin
  fTreeStates[tcDisplayStyle.TabIndex].RestoreState;
end;

procedure TOverviewFrame.SaveTreeState;
  {Saves current expansion state of treeview in memory.
  }
begin
  fTreeStates[tcDisplayStyle.TabIndex].SaveState;
end;

function TOverviewFrame.SelectedTab: Integer;
  {Returns index of currently selected tab.
    @return Required tab index.
  }
begin
  Result := tcDisplayStyle.TabIndex;
end;

procedure TOverviewFrame.SelectionChange(const Node: TTreeNode;
  const NewTab: Boolean);
  {Records view item associated with a selected node and, if item has changed,
  triggers action to notify program of selection change.
    @param Node [in] Selected node.
    @param NewTab [in] Flag indicates whether view is to be displayed in
      new tab.
  }
begin
  if Assigned(Node) and (Node is TViewItemTreeNode) then
    SelectionChange((Node as TViewItemTreeNode).ViewItem, NewTab);
end;

procedure TOverviewFrame.SelectionChange(Item: IView; const NewTab: Boolean);
  {Records new selected view item and, if item has changed, triggers action to
  notify program of selection change.
    @param Item [in] Selected item.
    @param NewTab [in] Flag indicates whether view is to be displayed in
      new tab.
  }
begin
  // Record new selected item
  fSelectedItem := TViewFactory.Clone(Item);
  if not fSelectedItem.IsEqual(fPrevSelectedItem) then
  begin
    // Item has actually changed: store as previously selected item
    fPrevSelectedItem := TViewFactory.Clone(fSelectedItem);
    // Notify application of change
    if Assigned(fNotifier) then
      fNotifier.ShowViewItem(fSelectedItem, NewTab);
  end;
end;

procedure TOverviewFrame.SelectItem(ViewItem: IView);
  {Selects a view item in the overview pane.
    @param ViewItem [in] Item to be selected.
  }
begin
  // Select in tree view
  InternalSelectItem(ViewItem);
  // Record view item as selected one
  fSelectedItem := TViewFactory.Clone(ViewItem);
  fPrevSelectedItem := TViewFactory.Clone(fSelectedItem);
end;

procedure TOverviewFrame.SelectNode(const Node: TTreeNode;
  const MakeVisible: Boolean);
  {Selects a specified node and optionally make it visible in the tree view.
    @param Node [in] Node to be selected.
    @param MakeVisible [in] Flag indicating if node is to be made visible.
      Ignored if node is nil.
  }
begin
  fCanChange := True;
  try
    tvSnippets.Selected := Node;
    tvSnippets.Select(Node, []);
    if MakeVisible and Assigned(Node) then
      Node.MakeVisible;
  finally
    fCanChange := False;
  end;
end;

procedure TOverviewFrame.SelectTab(const TabIdx: Integer);
  {Selects tab with specified index.
    @param TabIdx [in] Tab to be selected.
  }
begin
  Assert((TabIdx >= 0) and (TabIdx < tcDisplayStyle.Tabs.Count),
    ClassName + '.SelectTab: TabIdx out range');
  // If SelectTab called for current tab index we assume it's via
  // tcDisplayStyleChange when tree state will have already been saved in
  // tcDisplayStyleChanging
  if tcDisplayStyle.TabIndex <> TabIdx then
  begin
    SaveTreeState;
    tcDisplayStyle.TabIndex := TabIdx;
  end;
  Redisplay;
end;

procedure TOverviewFrame.SetNotifier(const Notifier: INotifier);
  {Sets the object's notifier object to be called in response to user input.
    @param Notifier [in] Required notifier object.
  }
begin
  fNotifier := Notifier;
end;

procedure TOverviewFrame.tcDisplayStyleChange(Sender: TObject);
  {Handles tab set's tab change event. Notifies application of display style
  change via notifier object.
    @param Sender [in] Not used.
  }
begin
  NotifyTabChange;
end;

procedure TOverviewFrame.tcDisplayStyleChanging(Sender: TObject;
  var AllowChange: Boolean);
  {Handles tab sets tab changing event, called just before tab changes. Stores
  current state of tree in tab that is closing.
    @param Sender [in] Not used.
    @param AllowChanges [in/out] Not used or modified. Permits tab change.
  }
begin
  SaveTreeState;
end;

procedure TOverviewFrame.tcDisplayStyleMouseDown(Sender: TObject;
  Button: TMouseButton; Shift: TShiftState; X, Y: Integer);
var
  TabIdx: Integer;  // index of clicked tab
begin
  if htOnItem in tcDisplayStyle.GetHitTestInfoAt(X, Y) then
  begin
    // ensure tab set has focus when a tab is clicked
    tcDisplayStyle.SetFocus;
    if Button = mbRight then
    begin
      // select tab when right clicked
      TabIdx := tcDisplayStyle.IndexOfTabAt(X, Y);
      if (TabIdx >= 0) and (TabIdx < tcDisplayStyle.Tabs.Count) then
      begin
        tcDisplayStyle.TabIndex := TabIdx;
        NotifyTabChange;
      end;
    end;
  end;
end;

procedure TOverviewFrame.tvSnippetsChanging(Sender: TObject;
  Node: TTreeNode; var AllowChange: Boolean);
  {Handles event triggered when snippets tree view selection is about to change.
  We allow or prevent this according to state of fCanChange flag.
    @param Sender [in] Not used.
    @param Node [in] Not used.
    @param AllowChange [in/out] Set true to permit selection change or false to
      prevent.
  }
begin
  AllowChange := fCanChange;
end;

procedure TOverviewFrame.tvSnippetsCreateNodeClass(Sender: TCustomTreeView;
  var NodeClass: TTreeNodeClass);
  {Event handler called when a tree node is being created that provdes class
  type to be used for new node. We notify that node is to be TViewItemTreeNode.
    @param Sender [in] Not used.
    @param NodeClass [in/out] Set to TViewItemTreeNode.
  }
begin
  NodeClass := TViewItemTreeNode;
end;

procedure TOverviewFrame.tvSnippetsDeletion(Sender: TObject;
  Node: TTreeNode);
  {Handles event triggered when a tree node is to be deleted. We free associated
  view item.
    @param Sender [in] Not used.
    @param Node [in] Reference to node being freed (of type TViewItemTreeNode).
  }
begin
  if Assigned(Node) then
    (Node as TViewItemTreeNode).ViewItem := nil;
end;

procedure TOverviewFrame.tvSnippetsEnter(Sender: TObject);
  {Handles snippets treeview's OnEnter event. Checks if any node is selected
  and, if not, selects the first node.
    @param Sender [in] Not used.
  }
begin
  if (tvSnippets.Items.Count > 0) and not Assigned(tvSnippets.Selected) then
  begin
    SelectNode(tvSnippets.Items.GetFirstNode, True);
    SelectionChange(tvSnippets.Items.GetFirstNode, False);
  end;
end;

procedure TOverviewFrame.tvSnippetsKeyDown(Sender: TObject; var Key: Word;
  Shift: TShiftState);
  {Handles a key down event on tree view. We allow movement using keys in
  cPermittedKeys with no shift keys along with Ctrl+Home and Ctrl+End. We permit
  the selection to change when one of these keys is pressed.
    @param Sender [in] Not used.
    @param Key [in/out] Key being pressed. Set to 0 when key to be inhibited.
    @param Shift [in] Modifier keys.
  }
begin
  if HasShiftKeys(Shift) then
  begin
    // shift keys are pressed: handle just Ctrl+Home, Ctrl+End, Ctrl+Up and
    // Ctrl+Down specially.
    case Key of
      VK_HOME:
        if ExtractShiftKeys(Shift) = [ssCtrl] then
          if tvSnippets.Items.Count > 0 then
            SelectNode(tvSnippets.Items.GetFirstNode, True);
      VK_END:
        if ExtractShiftKeys(Shift) = [ssCtrl] then
          if tvSnippets.Items.Count > 0 then
            SelectNode(tvSnippets.Items[Pred(tvSnippets.Items.Count)], True);
      VK_UP:
      begin
        if ExtractShiftKeys(Shift) = [ssShift] then
        begin
          if tvSnippets.Items.Count > 0 then
            SelectNode(GetPreviousTopLevelNode, True)
        end
        else if ExtractShiftKeys(Shift) = [ssCtrl] then
          tvSnippets.Perform(WM_VSCROLL, SB_LINEUP, 0);
      end;
      VK_DOWN:
      begin
        if ExtractShiftKeys(Shift) = [ssShift] then
        begin
          if tvSnippets.Items.Count > 0 then
            SelectNode(GetNextTopLevelNode, True);
        end
        else if ExtractShiftKeys(Shift) = [ssCtrl] then
          tvSnippets.Perform(WM_VSCROLL, SB_LINEDOWN, 0);
      end;
      VK_LEFT:
        if ExtractShiftKeys(Shift) = [ssCtrl] then
          tvSnippets.Perform(WM_HSCROLL, SB_LINELEFT, 0);
      VK_RIGHT:
        if ExtractShiftKeys(Shift) = [ssCtrl] then
          tvSnippets.Perform(WM_HSCROLL, SB_LINERIGHT, 0);
    end;
    // permit Alt+F4 and inhibit all other default processing
    if not IsKeyCombination(VK_F4, [ssAlt], Key, Shift) then
      Key := 0;
  end
  else if Key in cPermittedKeys then
    // no shift keys and one of permitted keys are pressed: permit default
    // tree view processing (KeyUp event resets fCanChange).
    fCanChange := True;
end;

procedure TOverviewFrame.tvSnippetsKeyPress(Sender: TObject; var Key: Char);
  {Handles treeview's keypress event. Prevents further processing of return key
  press to inhibit beep from treeview control.
    @param Sender [in] Not used.
    @param Key [in/out] Key pressed. Set to #0 to prevent further processing.
  }
begin
  inherited;
  if Ord(Key) = VK_RETURN then
    Key := #0; // don't allow RETURN key
end;

procedure TOverviewFrame.tvSnippetsKeyUp(Sender: TObject; var Key: Word;
  Shift: TShiftState);
  {Handles a key up event on tree view. We allow movement using keys in
  cPermittedKey. Release of one these keys follows a selection change and we
  trigger a notification of this event from here.
    @param Sender [in] Not used.
    @param Key [in/out] Key pressed. Not altered.
    @param Shift [in] Modifier keys.
  }
var
  Node: TTreeNode;  // selected tree node
begin
  Node := tvSnippets.Selected;
  if (not HasShiftKeys(Shift) and (Key in cPermittedKeys))
    or (ExtractShiftKeys(Shift) = [ssCtrl]) and (Key in [VK_HOME, VK_END])
    or (ExtractShiftKeys(Shift) = [ssShift]) and (Key in [VK_UP, VK_DOWN]) then
  begin
    // One of keys triggering selection change was released. We get reference to                          `
    // selected node and trigger notification via SelectionChange method
    if Assigned(Node) and (Node is TViewItemTreeNode) then
      SelectionChange(Node, False);
  end
  // Check for RETURN key with no modifiers: toggle node expand / collapse when
  // a section header has focus
  else if not HasShiftKeys(Shift) and (Key = VK_RETURN) then
  begin
    if Assigned(Node) and (Node.Level = 0) then
    begin
      if Node.Expanded then
        UpdateTreeState(taCollapseNode)
      else
        UpdateTreeState(taExpandNode);
    end;
  end;
  // Prevent further changes
  fCanChange := False;
end;

procedure TOverviewFrame.tvSnippetsMouseDown(Sender: TObject;
  Button: TMouseButton; Shift: TShiftState; X, Y: Integer);
  {Handles mouse down events on the snippets tree view. If the mouse click is
  on a tree node we allow the node to be selected.
    @param Sender [in] Not used.
    @param Button [in] Not used.
    @param Shift [in] Not used.
    @param X [in] position of mouse.
    @param Y [in] position of mouse.
  }

  // Selects node at mouse co-ordinates X,Y and displays associated view item.
  // If Ctrl is pressed view item is displayed in new tab.
  procedure SelectNodeUnderMouseCursor;
  var
    Node: TTreeNode;  // node under mouse co-ordinates
  begin
    Node := tvSnippets.GetNodeAt(X, Y);
    if Assigned(Node) and (Node is TViewItemTreeNode) then
    begin
      SelectNode(Node, False);
      SelectionChange(Node, ExtractShiftKeys(Shift) = [ssCtrl]);
    end;
  end;

var
  PopupPt: TPoint;  // menu pop-up location
begin
  // Disallow use of Shift and Alt keys with mouse
  if ExtractShiftKeys(Shift) * [ssShift, ssAlt] <> [] then
    Exit;
  // Check if mouse click on a tree node
  if [htOnItem, htOnRight] * tvSnippets.GetHitTestInfoAt(X, Y) <> [] then
  begin
    case Button of
      mbLeft, mbMiddle:
        SelectNodeUnderMouseCursor;
      mbRight:
      begin
        SelectNodeUnderMouseCursor;
        PopupPt := tvSnippets.ClientToScreen(Point(X, Y));
        mnuOverview.Popup(PopupPt.X, PopupPt.Y);
      end;
    end;
  end;
end;

procedure TOverviewFrame.UpdateTreeState(const State: TTreeNodeAction);
  {Updates expand / collapse state of treevew.
    @param State [in] Required expand / collapse state.
  }
var
  Node: TViewItemTreeNode;        // currently selected node
  SectionNode: TViewItemTreeNode; // section node to which Node belongs
begin
  // Get current node (if any) and corresponding section node (if any)
  Node := FindItemNode(fSelectedItem);
  if Assigned(Node) then
    SectionNode := GetTopLevelNode(Node)
  else
    SectionNode := nil;
  // Perform expand or collapse
  tvSnippets.Items.BeginUpdate;
  try
    case State of
      taExpandNode:
      begin
        // expand section to which selected node belongs maintaining &
        // re-selecting current selection
        if Assigned(SectionNode) then
          SectionNode.Expanded := True;
        InternalSelectItem(fSelectedItem);
      end;
      taExpandAll:
      begin
        // expand all tree, maintaining & re-selecting current selection
        tvSnippets.FullExpand;
        InternalSelectItem(fSelectedItem);
      end;
      taCollapseNode:
      begin
        // collapse section to which selected node belongs
        // select the section node
        SelectNode(SectionNode, False);
        // collapse section and notify change of selection
        if Assigned(SectionNode) then
        begin
          SectionNode.Expanded := False;
          SelectionChange(SectionNode, False);
        end;
      end;
      taCollapseAll:
      begin
        // collapse whole tree
        // select the node
        SelectNode(SectionNode, False);
        // collapse whole tree and notify change of selection
        tvSnippets.FullCollapse;
        if Assigned(SectionNode) then
          SelectionChange(SectionNode, False);
      end;
    end;
  finally
    tvSnippets.Items.EndUpdate;
  end;
end;

{ TOverviewFrame.TTVDraw }

function TOverviewFrame.TTVDraw.GetVaultID(const Node: TTreeNode): TVaultID;
var
  ViewItem: IView;              // view item represented by node
  SnippetView: ISnippetView;    // view item if node represents a snippet
begin
  // TODO -cBug: Exception reported as issue #70 could have moved here
  ViewItem := (Node as TViewItemTreeNode).ViewItem;
  if Assigned(ViewItem) and Supports(ViewItem, ISnippetView, SnippetView) then
    Result := SnippetView.Snippet.VaultID
  else
    Result := TVaultID.CreateNull;
end;

function TOverviewFrame.TTVDraw.IsSectionHeadNode(
  const Node: TTreeNode): Boolean;
  {Checks if a node represents a section header.
    @param Node [in] Node to be checked.
    @return True if node is a section header, False if not.
  }
var
  ViewItem: IView;  // view item represented by node
begin
  ViewItem := (Node as TViewItemTreeNode).ViewItem;
  // Workaround for possibility that ViewItem might be nil when restarting after
  // hibernation.
  if Assigned(ViewItem) then
    Result := ViewItem.IsGrouping
  else
    Result := False;
end;

end.
<|MERGE_RESOLUTION|>--- conflicted
+++ resolved
@@ -21,19 +21,15 @@
 
 uses
   // Delphi
-<<<<<<< HEAD
-  ComCtrls,
-  Controls,
-  Classes,
-  Windows,
+  Generics.Collections,
+  ComCtrls, 
+  Controls, 
+  Classes, 
+  Windows, 
   ExtCtrls,
   StdCtrls,
   ToolWin,
   Menus,
-=======
-  Generics.Collections,
-  ComCtrls, Controls, Classes, Windows, ExtCtrls, StdCtrls, ToolWin, Menus,
->>>>>>> a8e706c9
   // Project
   DB.Snippets,
   DB.Vaults,

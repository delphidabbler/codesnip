--- conflicted
+++ resolved
@@ -783,38 +783,6 @@
 end;
 
 function TActiveText.FirstBlock: IActiveText;
-<<<<<<< HEAD
-
-  function IsBlockWithState(Elem: IActiveTextElem; State: TActiveTextElemState):
-    Boolean;
-  var
-    ActionElem: IActiveTextActionElem;
-  begin
-    Result := False;
-    if not Supports(Elem, IActiveTextActionElem, ActionElem) then
-      Exit;
-    if TActiveTextElemCaps.DisplayStyleOf(ActionElem.Kind) <> dsBlock then
-      Exit;
-    if ActionElem.State <> State then
-      Exit;
-    Result := True;
-  end;
-
-  function IsBlockOpener(Elem: IActiveTextElem): Boolean; inline;
-  begin
-    Result := IsBlockWithState(Elem, fsOpen);
-  end;
-
-  function IsBlockCloser(Elem: IActiveTextElem): Boolean; inline;
-  begin
-    Result := IsBlockWithState(Elem, fsClose);
-  end;
-
-var
-  Depth: Cardinal;
-  Elem: IActiveTextElem;
-  Idx: Integer;
-=======
 var
   Elem: IActiveTextElem;
   ActionElem: IActiveTextActionElem;
@@ -823,37 +791,11 @@
   EndOfBlockFound: Boolean;
   HasDocElems: Boolean;
   FirstBlockIdx: Integer;
->>>>>>> 45900e47
 begin
   Result := TActiveText.Create;
   if IsEmpty then
     Exit;
 
-<<<<<<< HEAD
-  Elem := GetElem(0);
-
-  if not IsBlockOpener(Elem) then
-  begin
-    Result.Append(Self);
-    Exit;
-  end;
-
-  Depth := 1;
-  Result.AddElem(Elem);
-  for Idx := 1 to Pred(GetCount) do
-  begin
-    Elem := GetElem(Idx);
-    Result.AddElem(Elem);
-    // NOTE: we're not checking for matching openers and closers
-    if IsBlockOpener(Elem) then
-      Inc(Depth);
-    if IsBlockCloser(Elem) then
-      Dec(Depth);
-    if Depth = 0 then
-      Break;
-  end;
-  // We're not checking for balancing block closer here either:
-=======
   HasDocElems := IsValidActiveTextDocument;
   if HasDocElems then
   begin
@@ -910,7 +852,6 @@
 
   // Add document close elem (closing block elem added in loop above)
   Result.AddElem(TActiveTextFactory.CreateActionElem(ekDocument, fsClose));
->>>>>>> 45900e47
 end;
 
 function TActiveText.GetCount: Integer;
